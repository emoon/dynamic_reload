--- conflicted
+++ resolved
@@ -311,11 +311,7 @@
 
         if let Some(sd) = self.shadow_dir.as_ref() {
             path = Self::format_filename(sd.path(), full_path);
-<<<<<<< HEAD
-            Self::try_copy(&full_path, &path)?;
-=======
             Self::try_copy(full_path, &path)?;
->>>>>>> b1449289
             original_path = Some(full_path.clone());
         } else {
             original_path = None;
